"""Module with generic Code Ocean job"""
import logging
import time
from copy import deepcopy
from datetime import datetime
from typing import Optional, Union

import requests
from aind_codeocean_api.codeocean import CodeOceanClient
from aind_codeocean_api.models.computations_requests import RunCapsuleRequest
from aind_codeocean_api.models.data_assets_requests import (
    CreateDataAssetRequest,
    Source,
    Sources,
)
from aind_data_schema.core.data_description import DataLevel, datetime_to_name_string

from aind_codeocean_utils.models import (
    CodeOceanJobConfig,
    RegisterDataConfig,
    RunCapsuleConfig,
    CaptureResultConfig
)

logger = logging.getLogger(__name__)


class CodeOceanJob:
    """
    This class contains convenient methods to register data assets,
    run capsules, and capture results.
    """
    def __init__(self, co_client: CodeOceanClient, job_config: Union[dict, CodeOceanJobConfig]):
        """
        CapsuleJob class constructor.

        Parameters
        ----------
        co_client : CodeOceanClient
            A client that can be used to interface with the Code Ocean API.
        job_config : Union[dict, CodeOceanJobConfig]
            Configuration parameters for the job.

            * register_config : optional
                Configuration parameters for registering data assets, including:

                * asset_name : str
                    The name to give the data asset
                * mount : str
                    The mount folder name
                * bucket : str
                    The s3 bucket the data asset is located.
                * prefix : str
                    The s3 prefix where the data asset is located.
                * public : bool
                    Whether the bucket is public or not. Default is False.

            * run_capsule_config : required
                Configuration parameters for running a capsule, including:

                * capsule_id : str or None
                    ID of the capsule or pipeline to run.
                * pipeline_id : str or None
                    ID of the pipeline to run.
                * data_assets : List[Dict]
                    List of data assets for the capsule to run against. Each entry dict
                    should have the 'keys' id and 'mount'.
                * run_parameters : Optional[List]
                    List of parameters to pass to the capsule.
                * pause_interval : Optional[int]
                    How often to check if the capsule run is finished.
                    If None, then the method will return immediately without waiting
                    for the computation to finish.
                * capsule_version : Optional[int]
                    Run a specific version of the capsule to be run
                    Default is None.
                * timeout_seconds : Optional[int]
                    If pause_interval is set, the max wait time to check if the
                    capsule is finished.

            * capture_result_config : optional
                Configuration parameters for capturing results, including:

                * process_name : Optional[str]
                    Name of the process. When it is provided and asset_name is None,
                    the output data asset name will be: {input_data_asset_name}_{process_name}_{capture_time}.
                    Note that if multiple input data assets are provided, then the asset_name will be required.
                * mount : Optional[str]
                    The mount folder name. If None, then the mount folder name will be the same as the asset_name.
                * asset_name : Optional[str]
                    The name to give the data asset. If multiple input data assets are provided,
                    then this must be provided.
                * tags : Optional[List[str]]
                    The tags to add to describe the output data asset in addition to the input data asset tags.
                    In case multiple input data assets are provided, the input data tags are not propagated to the 
                    output data asset.
                * custom_metadata : Optional[dict]
                    What key:value metadata tags to add to the output data asset in addition to the input data asset
                    custom_metadata. In case multiple input data assets are provided, the input data custom_metadata
                    is not propagated to the output data asset.
                * viewable_to_everyone : bool
                    Whether to share the captured results with everyone.
        """
<<<<<<< HEAD
        self.co_client = co_client
        if isinstance(job_config, dict):
            job_config = CodeOceanJobConfig(**job_config)
        self.job_config = job_config
=======
        if "{capture_time}" not in name:
            return name
        name_stem = name[: name.find("{capture_time}")]
        capture_string = name[name.find("{capture_time}"):]
        if ":" in capture_string:
            date_time_format = capture_string[
                capture_string.find(":") + 1: -1
            ]
        else:
            date_time_format = self.default_datetime_format
        capture_time = datetime.now()
        name_capture_time = (
            name_stem + f"{datetime.strftime(capture_time, date_time_format)}"
        )
        return name_capture_time
>>>>>>> 8b3d80e1

    def _wait_for_data_availability(
        self,
        data_asset_id: str,
        timeout_seconds: int = 300,
        pause_interval=10,
    ) -> requests.Response:
        """
        There is a lag between when a register data request is made and
        when the data is available to be used in a capsule.
        Parameters
        ----------
        data_asset_id : str
            ID of the data asset to check for.
        timeout_seconds : int
            Roughly how long the method should check if the data is available.
        pause_interval : int
            How many seconds between when the backend is queried.

        Returns
        -------
        requests.Response

        """
        num_of_checks = 0
        break_flag = False
        time.sleep(pause_interval)
        response = self.co_client.get_data_asset(data_asset_id)
        if ((pause_interval * num_of_checks) > timeout_seconds) or (
            response.status_code == 200
        ):
            break_flag = True
        while not break_flag:
            time.sleep(pause_interval)
            response = self.co_client.get_data_asset(data_asset_id)
            num_of_checks += 1
            if ((pause_interval * num_of_checks) > timeout_seconds) or (
                response.status_code == 200
            ):
                break_flag = True
        return response

    def _run_capsule(
        self,
        run_capsule_config: RunCapsuleConfig
    ) -> requests.Response:
        """
        Run a specified capsule with the given data assets. If the
        pause_interval is set, the method will return until the capsule run is
        finished before returning a response. If pause_interval is set, then
        the timeout_seconds can also optionally be set to set a max wait time.

        Parameters
        ----------
        run_capsule_config : RunCapsuleConfig
            The configuration for the capsule run, including:

            * capsule_id: str
                ID of the Code Ocean capsule to be run
            * pipeline_id : str
                ID of the Code Ocean pipeline to be run
            * data_assets : List[Dict]
                List of data assets for the capsule to run against. The dict
                should have the keys id and mount.
            * run_parameters : Optional[List]
                List of parameters to pass to the capsule.
            pause_interval : Optional[int]
                How often to check if the capsule run is finished.
                If None, then the method will return immediately without waiting
                for the computation to finish.
            capsule_version : Optional[int]
                Run a specific version of the capsule to be run
            timeout_seconds : Optional[int]
                If pause_interval is set, the max wait time to check if the
                capsule is finished.

        Returns
        -------
        requests.Response

        """
        if run_capsule_config.data_assets is not None:
            # check if data assets exist
            for data_asset in run_capsule_config.data_assets:
                data_asset_id = data_asset["id"]
                response = self.co_client.get_data_asset(data_asset_id)
                response_json = response.json()
                if (
                    "message" in response_json
                    and "not found" in response_json["message"]
                ):
                    raise FileNotFoundError(f"Unable to find: {data_asset_id}")

        run_capsule_request = RunCapsuleRequest(
            capsule_id=run_capsule_config.capsule_id,
            pipeline_id=run_capsule_config.pipeline_id,
            data_assets=run_capsule_config.data_assets,
            parameters=run_capsule_config.run_parameters,
            version=run_capsule_config.capsule_version,
        )
        run_capsule_response = self.co_client.run_capsule(run_capsule_request)
        run_capsule_response_json = run_capsule_response.json()
        computation_id = run_capsule_response_json["id"]

        if run_capsule_config.pause_interval:
            executing = True
            num_checks = 0
            while executing:
                num_checks += 1
                time.sleep(run_capsule_config.pause_interval)
                curr_computation_state = self.co_client.get_computation(
                    computation_id
                ).json()

                if (curr_computation_state["state"] == "completed") or (
                    (run_capsule_config.timeout_seconds is not None)
                    and (run_capsule_config.pause_interval * num_checks >= run_capsule_config.timeout_seconds)
                ):
                    executing = False
        return run_capsule_response

    def _register_data_and_update_permissions(
        self,
        register_data_config: RegisterDataConfig
    ) -> requests.Response:
        """
        Register a data asset. Can also optionally update the permissions on
        the data asset.

        Parameters
        ----------
        register_data_config : RegisterDataConfig
            The configuration for registering the data asset, including:
 
            * asset_name : str
                The name to give the data asset
            * mount : str
                The mount folder name
            * bucket : str
                The s3 bucket the data asset is located.
            * prefix : str
                The s3 prefix where the data asset is located.
            * public : bool
                Whether the data asset is public or not. Default is False.
            * keep_on_external_storage : bool
                Whether to keep the data asset on external storage.
                Default is True.
            * tags : List[str]
                The tags to use to describe the data asset
            * custom_metadata : Optional[dict]
                What key:value metadata tags to apply to the asset.
            * viewable_to_everyone : bool
                If set to true, then the data asset will be shared with everyone.
                Default is false.

        Notes
        -----
        The credentials for the s3 bucket must be set in the environment.

        Returns
        -------
        requests.Response
        """
        aws_source = Sources.AWS(
            bucket=register_data_config.bucket,
            prefix=register_data_config.prefix,
            keep_on_external_storage=register_data_config.keep_on_external_storage,
            public=register_data_config.public,
        )
        source = Source(aws=aws_source)
        create_data_asset_request = CreateDataAssetRequest(
            name=register_data_config.asset_name,
            tags=register_data_config.tags if register_data_config.tags is not None else [],
            mount=register_data_config.mount,
            source=source,
            custom_metadata=register_data_config.custom_metadata,
        )
        data_asset_reg_response = self.co_client.create_data_asset(
            create_data_asset_request
        )

        if register_data_config.viewable_to_everyone:
            response_contents = data_asset_reg_response.json()
            data_asset_id = response_contents["id"]
            response_data_available = self._wait_for_data_availability(
                data_asset_id
            )

            if response_data_available.status_code != 200:
                raise FileNotFoundError(f"Unable to find: {data_asset_id}")

            # Make data asset viewable to everyone
            update_data_perm_response = self.co_client.update_permissions(
                data_asset_id=data_asset_id, everyone="viewer"
            )
            logger.info(
                "Permissions response: "
                f"{update_data_perm_response.status_code}"
            )

        return data_asset_reg_response

    def _capture_result(
        self,
        computation_id: str,
        input_data_asset_name: Optional[str],
        capture_result_config: CaptureResultConfig
    ) -> requests.Response:
        """
        Capture a result as a data asset. Can also share it with everyone.

        Parameters
        ----------
        computation_id : str
            ID of the computation to capture the result from.
        input_data_asset_name : Optional[str]
            Name of the input data asset to use to create the result name.
        capture_result_config : CaptureResultConfig
            The configuration for capturing the result, including:

            * process_name : Optional[str]
                Name of the process.
            * mount : str
                The mount folder name.
            * asset_name : Optional[str]
                The name to give the data asset.            
            * tags : Optional[List[str]]
                The tags to use to describe the data asset.
            * custom_metadata : Optional[dict]
                What key:value metadata tags to apply to the asset.
            * viewable_to_everyone : bool
                Whether to share the captured results with everyone.

        Returns
        -------
        requests.Response

        """
        if capture_result_config.asset_name is None:
            assert input_data_asset_name is not None, "Either asset_name or input_data_asset_name must be provided"
            capture_time = datetime_to_name_string(datetime.now())
            capture_result_config.asset_name = f"{input_data_asset_name}_{capture_result_config.process_name}_{capture_time}"

        if capture_result_config.mount is None:
            capture_result_config.mount = capture_result_config.asset_name

        computation_source = Sources.Computation(
            id=computation_id,
        )
        source = Source(computation=computation_source)
        create_data_asset_request = CreateDataAssetRequest(
            name=capture_result_config.asset_name,
            tags=capture_result_config.tags,
            mount=capture_result_config.mount,
            source=source,
            custom_metadata=capture_result_config.custom_metadata,
        )

        reg_result_response = self.co_client.create_data_asset(
            create_data_asset_request
        )
        registered_results_response_json = reg_result_response.json()

        # TODO: This step intermittently breaks. Adding extra check to help
        #  figure out why.
        if registered_results_response_json.get("id") is None:
            raise KeyError(
                f"Something went wrong registering {capture_result_config.asset_name}. "
                f"Response Status Code: {reg_result_response.status_code}. "
                f"Response Message: {registered_results_response_json}"
            )

        results_data_asset_id = registered_results_response_json["id"]
        response_res_available = self._wait_for_data_availability(
            data_asset_id=results_data_asset_id
        )

        if response_res_available.status_code != 200:
            raise FileNotFoundError(f"Unable to find: {results_data_asset_id}")

        # Make captured results viewable to everyone
        if capture_result_config.viewable_to_everyone:
            update_res_perm_response = self.co_client.update_permissions(
                data_asset_id=results_data_asset_id, everyone="viewer"
            )
            logger.info(
                f"Updating permissions {update_res_perm_response.status_code}"
            )
        return reg_result_response

    def process(self) -> dict:
        """
        Method to process data with a Code Ocean capsule/pipeline.
        """
        responses = dict()

        # 1. register data assets (optional)
        if self.job_config.register_config is not None:
            logger.info("Registering data asset")
            register_data_asset_response = self._register_data_and_update_permissions(
                self.job_config.register_config
            )
            self.job_config.run_capsule_config.data_assets.append(
                dict(
                    id=register_data_asset_response.json()["id"],
                    mount=self.job_config.register_config.mount,
                )
            )
            data_asset_tags = self.job_config.register_config.tags
            data_asset_custom_metadata = deepcopy(self.job_config.register_config.custom_metadata)
            responses["register"] = register_data_asset_response
        else:
            if len(self.job_config.run_capsule_config.data_assets) == 1:
                data_asset = self.job_config.run_capsule_config.data_assets[0]
                data_asset_json = self.co_client.get_data_asset(data_asset["id"]).json()
                data_asset_tags = data_asset_json["tags"]
                data_asset_custom_metadata = data_asset_json["custom_metadata"]
            else:
                # tags and custom_metadata are not propagated if multiple data assets are provided
                data_asset_tags = []
                data_asset_custom_metadata = {}

        # 2. run capsule
        logger.info("Running capsule")
        run_capsule_response = self._run_capsule(
            self.job_config.run_capsule_config
        )
        responses["run"] = run_capsule_response

        # 3. capture results (optional)
        if self.job_config.capture_result_config is not None:
            logger.info("Capturing results")
            result_tags = [
                DataLevel.DERIVED.value if x == DataLevel.RAW.value else x
                for x in data_asset_tags
            ]
            self.job_config.capture_result_config.tags.extend(result_tags)
            results_metadata = deepcopy(data_asset_custom_metadata)
            results_metadata["data level"] = "derived data"
            self.job_config.capture_result_config.custom_metadata.update(results_metadata)
            capture_result_response = self._capture_result(
                computation_id=run_capsule_response.json()["id"],
                input_data_asset_name=self.job_config.register_config.asset_name,
                capture_result_config=self.job_config.capture_result_config
            )
            responses["capture"] = capture_result_response

        return responses<|MERGE_RESOLUTION|>--- conflicted
+++ resolved
@@ -13,13 +13,16 @@
     Source,
     Sources,
 )
-from aind_data_schema.core.data_description import DataLevel, datetime_to_name_string
+from aind_data_schema.core.data_description import (
+    DataLevel,
+    datetime_to_name_string,
+)
 
 from aind_codeocean_utils.models import (
     CodeOceanJobConfig,
     RegisterDataConfig,
     RunCapsuleConfig,
-    CaptureResultConfig
+    CaptureResultConfig,
 )
 
 logger = logging.getLogger(__name__)
@@ -30,7 +33,12 @@
     This class contains convenient methods to register data assets,
     run capsules, and capture results.
     """
-    def __init__(self, co_client: CodeOceanClient, job_config: Union[dict, CodeOceanJobConfig]):
+
+    def __init__(
+        self,
+        co_client: CodeOceanClient,
+        job_config: Union[dict, CodeOceanJobConfig],
+    ):
         """
         CapsuleJob class constructor.
 
@@ -92,7 +100,7 @@
                     then this must be provided.
                 * tags : Optional[List[str]]
                     The tags to add to describe the output data asset in addition to the input data asset tags.
-                    In case multiple input data assets are provided, the input data tags are not propagated to the 
+                    In case multiple input data assets are provided, the input data tags are not propagated to the
                     output data asset.
                 * custom_metadata : Optional[dict]
                     What key:value metadata tags to add to the output data asset in addition to the input data asset
@@ -101,28 +109,10 @@
                 * viewable_to_everyone : bool
                     Whether to share the captured results with everyone.
         """
-<<<<<<< HEAD
         self.co_client = co_client
         if isinstance(job_config, dict):
             job_config = CodeOceanJobConfig(**job_config)
         self.job_config = job_config
-=======
-        if "{capture_time}" not in name:
-            return name
-        name_stem = name[: name.find("{capture_time}")]
-        capture_string = name[name.find("{capture_time}"):]
-        if ":" in capture_string:
-            date_time_format = capture_string[
-                capture_string.find(":") + 1: -1
-            ]
-        else:
-            date_time_format = self.default_datetime_format
-        capture_time = datetime.now()
-        name_capture_time = (
-            name_stem + f"{datetime.strftime(capture_time, date_time_format)}"
-        )
-        return name_capture_time
->>>>>>> 8b3d80e1
 
     def _wait_for_data_availability(
         self,
@@ -166,8 +156,7 @@
         return response
 
     def _run_capsule(
-        self,
-        run_capsule_config: RunCapsuleConfig
+        self, run_capsule_config: RunCapsuleConfig
     ) -> requests.Response:
         """
         Run a specified capsule with the given data assets. If the
@@ -239,14 +228,16 @@
 
                 if (curr_computation_state["state"] == "completed") or (
                     (run_capsule_config.timeout_seconds is not None)
-                    and (run_capsule_config.pause_interval * num_checks >= run_capsule_config.timeout_seconds)
+                    and (
+                        run_capsule_config.pause_interval * num_checks
+                        >= run_capsule_config.timeout_seconds
+                    )
                 ):
                     executing = False
         return run_capsule_response
 
     def _register_data_and_update_permissions(
-        self,
-        register_data_config: RegisterDataConfig
+        self, register_data_config: RegisterDataConfig
     ) -> requests.Response:
         """
         Register a data asset. Can also optionally update the permissions on
@@ -256,7 +247,7 @@
         ----------
         register_data_config : RegisterDataConfig
             The configuration for registering the data asset, including:
- 
+
             * asset_name : str
                 The name to give the data asset
             * mount : str
@@ -295,7 +286,9 @@
         source = Source(aws=aws_source)
         create_data_asset_request = CreateDataAssetRequest(
             name=register_data_config.asset_name,
-            tags=register_data_config.tags if register_data_config.tags is not None else [],
+            tags=register_data_config.tags
+            if register_data_config.tags is not None
+            else [],
             mount=register_data_config.mount,
             source=source,
             custom_metadata=register_data_config.custom_metadata,
@@ -329,7 +322,7 @@
         self,
         computation_id: str,
         input_data_asset_name: Optional[str],
-        capture_result_config: CaptureResultConfig
+        capture_result_config: CaptureResultConfig,
     ) -> requests.Response:
         """
         Capture a result as a data asset. Can also share it with everyone.
@@ -348,7 +341,7 @@
             * mount : str
                 The mount folder name.
             * asset_name : Optional[str]
-                The name to give the data asset.            
+                The name to give the data asset.
             * tags : Optional[List[str]]
                 The tags to use to describe the data asset.
             * custom_metadata : Optional[dict]
@@ -362,7 +355,9 @@
 
         """
         if capture_result_config.asset_name is None:
-            assert input_data_asset_name is not None, "Either asset_name or input_data_asset_name must be provided"
+            assert (
+                input_data_asset_name is not None
+            ), "Either asset_name or input_data_asset_name must be provided"
             capture_time = datetime_to_name_string(datetime.now())
             capture_result_config.asset_name = f"{input_data_asset_name}_{capture_result_config.process_name}_{capture_time}"
 
@@ -422,8 +417,10 @@
         # 1. register data assets (optional)
         if self.job_config.register_config is not None:
             logger.info("Registering data asset")
-            register_data_asset_response = self._register_data_and_update_permissions(
-                self.job_config.register_config
+            register_data_asset_response = (
+                self._register_data_and_update_permissions(
+                    self.job_config.register_config
+                )
             )
             self.job_config.run_capsule_config.data_assets.append(
                 dict(
@@ -432,12 +429,16 @@
                 )
             )
             data_asset_tags = self.job_config.register_config.tags
-            data_asset_custom_metadata = deepcopy(self.job_config.register_config.custom_metadata)
+            data_asset_custom_metadata = deepcopy(
+                self.job_config.register_config.custom_metadata
+            )
             responses["register"] = register_data_asset_response
         else:
             if len(self.job_config.run_capsule_config.data_assets) == 1:
                 data_asset = self.job_config.run_capsule_config.data_assets[0]
-                data_asset_json = self.co_client.get_data_asset(data_asset["id"]).json()
+                data_asset_json = self.co_client.get_data_asset(
+                    data_asset["id"]
+                ).json()
                 data_asset_tags = data_asset_json["tags"]
                 data_asset_custom_metadata = data_asset_json["custom_metadata"]
             else:
@@ -462,11 +463,13 @@
             self.job_config.capture_result_config.tags.extend(result_tags)
             results_metadata = deepcopy(data_asset_custom_metadata)
             results_metadata["data level"] = "derived data"
-            self.job_config.capture_result_config.custom_metadata.update(results_metadata)
+            self.job_config.capture_result_config.custom_metadata.update(
+                results_metadata
+            )
             capture_result_response = self._capture_result(
                 computation_id=run_capsule_response.json()["id"],
                 input_data_asset_name=self.job_config.register_config.asset_name,
-                capture_result_config=self.job_config.capture_result_config
+                capture_result_config=self.job_config.capture_result_config,
             )
             responses["capture"] = capture_result_response
 
